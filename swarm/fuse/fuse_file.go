--- conflicted
+++ resolved
@@ -84,14 +84,8 @@
 	a.Gid = uint32(os.Getegid())
 
 	if sf.fileSize == -1 {
-<<<<<<< HEAD
-		reader, _ := sf.mountInfo.swarmApi.Retrieve(sf.addr)
+		reader, _ := sf.mountInfo.swarmApi.Retrieve(ctx, sf.addr)
 		size, err := reader.Size()
-=======
-		reader, _ := sf.mountInfo.swarmApi.Retrieve(ctx, sf.addr)
-		quitC := make(chan bool)
-		size, err := reader.Size(quitC)
->>>>>>> a499b684
 		if err != nil {
 			log.Error("Couldnt get size of file %s : %v", sf.path, err)
 			return err
