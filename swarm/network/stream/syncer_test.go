// Copyright 2018 The go-ethereum Authors
// This file is part of the go-ethereum library.
//
// The go-ethereum library is free software: you can redistribute it and/or modify
// it under the terms of the GNU Lesser General Public License as published by
// the Free Software Foundation, either version 3 of the License, or
// (at your option) any later version.
//
// The go-ethereum library is distributed in the hope that it will be useful,
// but WITHOUT ANY WARRANTY; without even the implied warranty of
// MERCHANTABILITY or FITNESS FOR A PARTICULAR PURPOSE. See the
// GNU Lesser General Public License for more details.
//
// You should have received a copy of the GNU Lesser General Public License
// along with the go-ethereum library. If not, see <http://www.gnu.org/licenses/>.

package stream

import (
	"context"
	crand "crypto/rand"
	"fmt"
	"io"
	"io/ioutil"
	"math"
	"sync"
	"testing"
	"time"

	"github.com/ethereum/go-ethereum/common"
	"github.com/ethereum/go-ethereum/p2p/discover"
	"github.com/ethereum/go-ethereum/p2p/simulations"
	"github.com/ethereum/go-ethereum/rpc"
	"github.com/ethereum/go-ethereum/swarm/log"
	"github.com/ethereum/go-ethereum/swarm/network"
	streamTesting "github.com/ethereum/go-ethereum/swarm/network/stream/testing"
	"github.com/ethereum/go-ethereum/swarm/storage"
)

const dataChunkCount = 200

func TestSyncerSimulation(t *testing.T) {
	testSyncBetweenNodes(t, 2, 1, dataChunkCount, true, 1)
	testSyncBetweenNodes(t, 4, 1, dataChunkCount, true, 1)
	testSyncBetweenNodes(t, 8, 1, dataChunkCount, true, 1)
	testSyncBetweenNodes(t, 16, 1, dataChunkCount, true, 1)
}

func createMockStore(id discover.NodeID, addr *network.BzzAddr) (storage.ChunkStore, error) {
	var err error
	address := common.BytesToAddress(id.Bytes())
	mockStore := globalStore.NewNodeStore(address)
	params := storage.NewDefaultLocalStoreParams()
	datadirs[id], err = ioutil.TempDir("", "localMockStore-"+id.TerminalString())
	if err != nil {
		return nil, err
	}
	params.Init(datadirs[id])
	params.BaseKey = addr.Over()
	lstore, err := storage.NewLocalStore(params, mockStore)
	return lstore, nil
}

func testSyncBetweenNodes(t *testing.T, nodes, conns, chunkCount int, skipCheck bool, po uint8) {
	defer setDefaultSkipCheck(defaultSkipCheck)
	defaultSkipCheck = skipCheck
	//data directories for each node and store
	datadirs = make(map[discover.NodeID]string)
	defer datadirsCleanup()

	registries = make(map[discover.NodeID]*TestRegistry)
	toAddr = func(id discover.NodeID) *network.BzzAddr {
		addr := network.NewAddrFromNodeID(id)
		//hack to put addresses in same space
		addr.OAddr[0] = byte(0)
		return addr
	}
	conf := &streamTesting.RunConfig{
		Adapter:         *adapter,
		NodeCount:       nodes,
		ConnLevel:       conns,
		ToAddr:          toAddr,
		Services:        services,
		EnableMsgEvents: false,
	}
	// HACK: these are global variables in the test so that they are available for
	// the service constructor function
	// TODO: will this work with exec/docker adapter?
	// localstore of nodes made available for action and check calls
	stores = make(map[discover.NodeID]storage.ChunkStore)
	deliveries = make(map[discover.NodeID]*Delivery)
	// create context for simulation run
	timeout := 30 * time.Second
	ctx, cancel := context.WithTimeout(context.Background(), timeout)
	// defer cancel should come before defer simulation teardown
	defer cancel()

	// create simulation network with the config
	sim, teardown, err := streamTesting.NewSimulation(conf)
	var rpcSubscriptionsWg sync.WaitGroup
	defer func() {
		rpcSubscriptionsWg.Wait()
		teardown()
	}()
	if err != nil {
		t.Fatal(err.Error())
	}
	// fetch factories
	useFakeFetchFunc = true
	useAPIFakeFetchFunc = true
	//local stores
	stores = make(map[discover.NodeID]storage.ChunkStore)
	for i, id := range sim.IDs {
		stores[id] = sim.Stores[i]
	}
	if *useMockStore {
		createStoreFunc = createMockStore
		createGlobalStore()
	} else {
		createStoreFunc = nil
	}

	nodeIndex := make(map[discover.NodeID]int)
	for i, id := range sim.IDs {
		nodeIndex[id] = i
	}
	// peerCount function gives the number of peer connections for a nodeID
	// this is needed for the service run function to wait until
	// each protocol  instance runs and the streamer peers are available
	peerCount = func(id discover.NodeID) int {
		if sim.IDs[0] == id || sim.IDs[nodes-1] == id {
			return 1
		}
		return 2
	}
	waitPeerErrC = make(chan error)
	// collect hashes in po 1 bin for each node
	hashes := make([][]storage.Address, nodes)
	totalHashes := 0
	hashCounts := make([]int, nodes)
	for i := nodes - 1; i >= 0; i-- {
		if i < nodes-1 {
			hashCounts[i] = hashCounts[i+1]
		}
		stores[sim.IDs[i]].(storage.SyncDB).Iterator(0, math.MaxUint64, po, func(addr storage.Address, index uint64) bool {
			hashes[i] = append(hashes[i], addr)
			totalHashes++
			hashCounts[i]++
			return true
		})
	}

	// errc is error channel for simulation
	errc := make(chan error, 1)
	quitC := make(chan struct{})
	defer close(quitC)

	// action is subscribe
	action := func(ctx context.Context) error {
		// need to wait till an aynchronous process registers the peers in streamer.peers
		// that is used by Subscribe
		// the global peerCount function tells how many connections each node has
		// TODO: this is to be reimplemented with peerEvent watcher without global var
		i := 0
		for err := range waitPeerErrC {
			if err != nil {
				return fmt.Errorf("error waiting for peers: %s", err)
			}
			i++
			if i == nodes {
				break
			}
		}
		// each node Subscribes to each other's swarmChunkServerStreamName
		for j := 0; j < nodes-1; j++ {
			id := sim.IDs[j]
			sim.Stores[j] = stores[id]
			err := sim.CallClient(id, func(client *rpc.Client) error {
				// report disconnect events to the error channel cos peers should not disconnect
				doneC, err := streamTesting.WatchDisconnections(id, client, errc, quitC)
				if err != nil {
					return err
				}
				rpcSubscriptionsWg.Add(1)
				go func() {
					<-doneC
					rpcSubscriptionsWg.Done()
				}()
				ctx, cancel := context.WithTimeout(ctx, 1*time.Second)
				defer cancel()
				// start syncing, i.e., subscribe to upstream peers po 1 bin
				sid := sim.IDs[j+1]
				return client.CallContext(ctx, nil, "stream_subscribeStream", sid, NewStream("SYNC", FormatSyncBinKey(1), false), NewRange(0, 0), Top)
			})
			if err != nil {
				return err
			}
		}
		// here we distribute chunks of a random file into stores 1...nodes
		rrFileStore := storage.NewFileStore(newRoundRobinStore(sim.Stores[1:]...), storage.NewFileStoreParams())
		size := chunkCount * chunkSize
<<<<<<< HEAD
		_, wait, err := rrFileStore.Store(ctx, io.LimitReader(crand.Reader, int64(size)), int64(size), false)
		if err != nil {
			t.Fatal(err.Error())
		}
=======
		_, wait, err := rrFileStore.Store(context.TODO(), io.LimitReader(crand.Reader, int64(size)), int64(size), false)
>>>>>>> a499b684
		// need to wait cos we then immediately collect the relevant bin content
		err = wait(ctx)
		if err != nil {
			t.Fatal(err.Error())
		}

		return nil
	}

	// this makes sure check is not called before the previous call finishes
	check := func(ctx context.Context, id discover.NodeID) (bool, error) {
		select {
		case err := <-errc:
			return false, err
		case <-ctx.Done():
			return false, ctx.Err()
		default:
		}

		i := nodeIndex[id]
		var total, found int

		for j := i; j < nodes; j++ {
			total += len(hashes[j])
			for _, key := range hashes[j] {
				_, err := stores[ids[i]].Get(ctx, key)
				if err != nil {
					continue
				}
				// needed for leveldb not to be closed?
				// chunk.WaitToStore()
				found++
			}
		}
		log.Debug("sync check", "node", id, "index", i, "bin", po, "found", found, "total", total)
		return total == found, nil
	}

	conf.Step = &simulations.Step{
		Action:  action,
		Trigger: streamTesting.Trigger(500*time.Millisecond, quitC, sim.IDs[0:nodes-1]...),
		Expect: &simulations.Expectation{
			Nodes: sim.IDs[0:1],
			Check: check,
		},
	}
	startedAt := time.Now()
	result, err := sim.Run(ctx, conf)
	finishedAt := time.Now()
	if err != nil {
		t.Fatalf("Setting up simulation failed: %v", err)
	}
	if result.Error != nil {
		t.Fatalf("Simulation failed: %s", result.Error)
	}
	streamTesting.CheckResult(t, result, startedAt, finishedAt)
}<|MERGE_RESOLUTION|>--- conflicted
+++ resolved
@@ -199,14 +199,10 @@
 		// here we distribute chunks of a random file into stores 1...nodes
 		rrFileStore := storage.NewFileStore(newRoundRobinStore(sim.Stores[1:]...), storage.NewFileStoreParams())
 		size := chunkCount * chunkSize
-<<<<<<< HEAD
-		_, wait, err := rrFileStore.Store(ctx, io.LimitReader(crand.Reader, int64(size)), int64(size), false)
+		_, wait, err := rrFileStore.Store(context.TODO(), io.LimitReader(crand.Reader, int64(size)), int64(size), false)
 		if err != nil {
 			t.Fatal(err.Error())
 		}
-=======
-		_, wait, err := rrFileStore.Store(context.TODO(), io.LimitReader(crand.Reader, int64(size)), int64(size), false)
->>>>>>> a499b684
 		// need to wait cos we then immediately collect the relevant bin content
 		err = wait(ctx)
 		if err != nil {
