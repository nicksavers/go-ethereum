--- conflicted
+++ resolved
@@ -191,18 +191,12 @@
 		ctx, cancel := context.WithTimeout(ctx, defaultRetrieveTimeout)
 		defer cancel()
 
-<<<<<<< HEAD
 		ch, err := h.chunkStore.Get(ctx, chunk.ModeGetLookup, id.Addr())
-		if err != nil { // TODO: check for catastrophic errors other than chunk not found
-			return nil, nil
-=======
-		chunk, err := h.chunkStore.Get(ctx, id.Addr())
 		if err != nil {
 			if err == context.DeadlineExceeded { // chunk not found
 				return nil, nil
 			}
 			return nil, err //something else happened or context was cancelled.
->>>>>>> c94d582a
 		}
 
 		var request Request
