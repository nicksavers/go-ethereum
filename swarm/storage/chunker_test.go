// Copyright 2016 The go-ethereum Authors
// This file is part of the go-ethereum library.
//
// The go-ethereum library is free software: you can redistribute it and/or modify
// it under the terms of the GNU Lesser General Public License as published by
// the Free Software Foundation, either version 3 of the License, or
// (at your option) any later version.
//
// The go-ethereum library is distributed in the hope that it will be useful,
// but WITHOUT ANY WARRANTY; without even the implied warranty of
// MERCHANTABILITY or FITNESS FOR A PARTICULAR PURPOSE. See the
// GNU Lesser General Public License for more details.
//
// You should have received a copy of the GNU Lesser General Public License
// along with the go-ethereum library. If not, see <http://www.gnu.org/licenses/>.

package storage

import (
	"bytes"
	"crypto/rand"
	"encoding/binary"
	"errors"
	"fmt"
	"io"
	"testing"
	"time"

	"github.com/ethereum/go-ethereum/crypto/sha3"
)

/*
Tests TreeChunker by splitting and joining a random byte slice
*/

type test interface {
	Fatalf(string, ...interface{})
	Logf(string, ...interface{})
}

type chunkerTester struct {
	inputs map[uint64][]byte
	chunks map[string]*Chunk
	t      test
}

func (self *chunkerTester) Split(chunker Splitter, data io.Reader, size int64, chunkC chan *Chunk, expectedError error) (key Key, wait func(), err error) {
	// reset
	self.chunks = make(map[string]*Chunk)

	if self.inputs == nil {
		self.inputs = make(map[uint64][]byte)
	}

	quitC := make(chan bool)
	timeout := time.After(600 * time.Second)
	if chunkC != nil {
		go func() error {
			for {
				select {
				case <-timeout:
					return errors.New("Split timeout error")
				case <-quitC:
					return nil
				case chunk := <-chunkC:
					// self.chunks = append(self.chunks, chunk)
					self.chunks[chunk.Key.Hex()] = chunk
					close(chunk.dbStored)
				}

			}
		}()
	}

	var w func()
	key, w, err = chunker.Split(data, size, chunkC)
	if err != nil && expectedError == nil {
		err = fmt.Errorf("Split error: %v", err)
	}
	if chunkC != nil {
		wait = func() {
			w()
			close(quitC)
		}
	} else {
		wait = func() {}
	}
	return key, wait, err
}

func (self *chunkerTester) Append(chunker Splitter, rootKey Key, data io.Reader, chunkC chan *Chunk, expectedError error) (key Key, wait func(), err error) {
	quitC := make(chan bool)
	timeout := time.After(60 * time.Second)
	if chunkC != nil {
		go func() error {
			for {
				select {
				case <-timeout:
					return errors.New("Append timeout error")
				case <-quitC:
					return nil
				case chunk := <-chunkC:
					if chunk != nil {
						stored, success := self.chunks[chunk.Key.Hex()]
						if !success {
							// Requesting data
							self.chunks[chunk.Key.Hex()] = chunk
							close(chunk.dbStored)
						} else {
							// getting data
							chunk.SData = stored.SData
							chunk.Size = int64(binary.LittleEndian.Uint64(chunk.SData[0:8]))
<<<<<<< HEAD
							close(chunk.dbStored)
							close(chunk.C)
=======
							if chunk.C != nil {
								close(chunk.C)
							}
>>>>>>> 8e477b03
						}
					}
				}
			}
		}()
	}
	var w func()
	key, w, err = chunker.Append(rootKey, data, chunkC)
	if err != nil && expectedError == nil {
		err = fmt.Errorf("Append error: %v", err)
	}

	if chunkC != nil {
		wait = func() {
			w()
			close(quitC)
		}
	} else {
		wait = func() {}
	}
	return key, wait, err
}

func (self *chunkerTester) Join(chunker Chunker, key Key, c int, chunkC chan *Chunk, quitC chan bool) LazySectionReader {
	// reset but not the chunks

	timeout := time.After(600 * time.Second)
	i := 0
	go func() error {
		for {
			select {
			case <-timeout:
				return errors.New("Join timeout error")
			case chunk, ok := <-chunkC:
				if !ok {
					close(quitC)
					return nil
				}
				// this just mocks the behaviour of a chunk store retrieval
				stored, success := self.chunks[chunk.Key.Hex()]
				if !success {
					return errors.New("Not found")
				}
				chunk.SData = stored.SData
				chunk.Size = int64(binary.LittleEndian.Uint64(chunk.SData[0:8]))
				close(chunk.C)
				i++
			}
		}
	}()

	reader := chunker.Join(key, chunkC, 0)
	return reader
}

func testRandomBrokenData(splitter Splitter, n int, tester *chunkerTester) {
	data := io.LimitReader(rand.Reader, int64(n))
	brokendata := brokenLimitReader(data, n, n/2)

	buf := make([]byte, n)
	_, err := brokendata.Read(buf)
	if err == nil || err.Error() != "Broken reader" {
		tester.t.Fatalf("Broken reader is not broken, hence broken. Returns: %v", err)
	}

	data = io.LimitReader(rand.Reader, int64(n))
	brokendata = brokenLimitReader(data, n, n/2)

	chunkC := make(chan *Chunk, 1000)

	expectedError := fmt.Errorf("Broken reader")
	key, _, err := tester.Split(splitter, brokendata, int64(n), chunkC, expectedError)
	if err == nil || err.Error() != expectedError.Error() {
		tester.t.Fatalf("Not receiving the correct error! Expected %v, received %v", expectedError, err)
	}
	tester.t.Logf(" Key = %v\n", key)
}

func testRandomData(splitter Splitter, n int, tester *chunkerTester) Key {
	if tester.inputs == nil {
		tester.inputs = make(map[uint64][]byte)
	}
	input, found := tester.inputs[uint64(n)]
	var data io.Reader
	if !found {
		data, input = testDataReaderAndSlice(n)
		tester.inputs[uint64(n)] = input
	} else {
		data = io.LimitReader(bytes.NewReader(input), int64(n))
	}

	chunkC := make(chan *Chunk, 1000)

	key, wait, err := tester.Split(splitter, data, int64(n), chunkC, nil)
	if err != nil {
		tester.t.Fatalf(err.Error())
	}
	tester.t.Logf(" Key = %v\n", key)
	wait()
	chunkC = make(chan *Chunk, 1000)
	quitC := make(chan bool)

	chunker := NewTreeChunker(NewChunkerParams())
	reader := tester.Join(chunker, key, 0, chunkC, quitC)
	output := make([]byte, n)
	r, err := reader.Read(output)
	if r != n || err != io.EOF {
		tester.t.Fatalf("read error  read: %v  n = %v  err = %v\n", r, n, err)
	}
	if input != nil {
		if !bytes.Equal(output, input) {
			tester.t.Fatalf("input and output mismatch\n IN: %v\nOUT: %v\n", input, output)
		}
	}
	close(chunkC)
	<-quitC

	return key
}

func testRandomDataAppend(splitter Splitter, n, m int, tester *chunkerTester) {
	if tester.inputs == nil {
		tester.inputs = make(map[uint64][]byte)
	}
	input, found := tester.inputs[uint64(n)]
	var data io.Reader
	if !found {
		data, input = testDataReaderAndSlice(n)
		tester.inputs[uint64(n)] = input
	} else {
		data = io.LimitReader(bytes.NewReader(input), int64(n))
	}

	chunkC := make(chan *Chunk, 1000)

	key, wait, err := tester.Split(splitter, data, int64(n), chunkC, nil)
	if err != nil {
		tester.t.Fatalf(err.Error())
	}
	wait()
	tester.t.Logf(" Key = %v\n", key)

	//create a append data stream
	appendInput, found := tester.inputs[uint64(m)]
	var appendData io.Reader
	if !found {
		appendData, appendInput = testDataReaderAndSlice(m)
		tester.inputs[uint64(m)] = appendInput
	} else {
		appendData = io.LimitReader(bytes.NewReader(appendInput), int64(m))
	}

	chunkC = make(chan *Chunk, 1000)

	newKey, wait, err := tester.Append(splitter, key, appendData, chunkC, nil)
	if err != nil {
		tester.t.Fatalf(err.Error())
	}
	wait()
	tester.t.Logf(" NewKey = %v\n", newKey)

	chunkC = make(chan *Chunk, 1000)
	quitC := make(chan bool)

	chunker := NewTreeChunker(NewChunkerParams())
	reader := tester.Join(chunker, newKey, 0, chunkC, quitC)
	newOutput := make([]byte, n+m)
	r, err := reader.Read(newOutput)
	if r != (n + m) {
		tester.t.Fatalf("read error  read: %v  n = %v  err = %v\n", r, n, err)
	}

	newInput := append(input, appendInput...)
	if !bytes.Equal(newOutput, newInput) {
		tester.t.Fatalf("input and output mismatch\n IN: %v\nOUT: %v\n", newInput, newOutput)
	}

	close(chunkC)
}

func TestSha3ForCorrectness(t *testing.T) {
	tester := &chunkerTester{t: t}

	size := 4096
	input := make([]byte, size+8)
	binary.LittleEndian.PutUint64(input[:8], uint64(size))

	io.LimitReader(bytes.NewReader(input[8:]), int64(size))

	rawSha3 := sha3.NewKeccak256()
	rawSha3.Reset()
	rawSha3.Write(input)
	rawSha3Output := rawSha3.Sum(nil)

	sha3FromMakeFunc := MakeHashFunc(SHA3Hash)()
	sha3FromMakeFunc.ResetWithLength(input[:8])
	sha3FromMakeFunc.Write(input[8:])
	sha3FromMakeFuncOutput := sha3FromMakeFunc.Sum(nil)

	if len(rawSha3Output) != len(sha3FromMakeFuncOutput) {
		tester.t.Fatalf("Original SHA3 and abstracted Sha3 has different length %v:%v\n", len(rawSha3Output), len(sha3FromMakeFuncOutput))
	}

	if !bytes.Equal(rawSha3Output, sha3FromMakeFuncOutput) {
		tester.t.Fatalf("Original SHA3 and abstracted Sha3 mismatch %v:%v\n", rawSha3Output, sha3FromMakeFuncOutput)
	}

}

// func TestDataAppend(t *testing.T) {
// 	// sizes := []int{1, 1, 1, 4095, 4096, 4097, 1, 1, 1, 123456, 2345678, 2345678}
// 	sizes := []int{1}
// 	// appendSizes := []int{4095, 4096, 4097, 1, 1, 1, 8191, 8192, 8193, 9000, 3000, 5000}
// 	appendSizes := []int{4095}
//
// 	tester := &chunkerTester{t: t}
// 	chunker := NewPyramidChunker(NewChunkerParams())
// 	for i, s := range sizes {
// 		testRandomDataAppend(chunker, s, appendSizes[i], tester)
//
// 	}
// }

func TestRandomData(t *testing.T) {
	sizes := []int{1, 60, 83, 179, 253, 1024, 4095, 4096, 4097, 8191, 8192, 8193, 12287, 12288, 12289, 123456, 2345678}
	tester := &chunkerTester{t: t}

	chunker := NewTreeChunker(NewChunkerParams())
	pyramid := NewPyramidChunker(NewChunkerParams())
	for _, s := range sizes {
		treeChunkerKey := testRandomData(chunker, s, tester)
		pyramidChunkerKey := testRandomData(pyramid, s, tester)
		if treeChunkerKey.String() != pyramidChunkerKey.String() {
			tester.t.Fatalf("tree chunker and pyramid chunker key mismatch for size %v\n TC: %v\n PC: %v\n", s, treeChunkerKey.String(), pyramidChunkerKey.String())
		}
	}

	cp := NewChunkerParams()
	cp.Hash = BMTHash
	chunker = NewTreeChunker(cp)
	pyramid = NewPyramidChunker(cp)
	for _, s := range sizes {
		treeChunkerKey := testRandomData(chunker, s, tester)
		pyramidChunkerKey := testRandomData(pyramid, s, tester)
		if treeChunkerKey.String() != pyramidChunkerKey.String() {
			tester.t.Fatalf("tree chunker BMT and pyramid chunker BMT key mismatch for size %v \n TC: %v\n PC: %v\n", s, treeChunkerKey.String(), pyramidChunkerKey.String())
		}
	}

}

func TestRandomBrokenData(t *testing.T) {
	sizes := []int{1, 60, 83, 179, 253, 1024, 4095, 4096, 4097, 8191, 8192, 8193, 12287, 12288, 12289, 123456, 2345678}
	tester := &chunkerTester{t: t}
	chunker := NewTreeChunker(NewChunkerParams())
	for _, s := range sizes {
		testRandomBrokenData(chunker, s, tester)
	}
}

func benchReadAll(reader LazySectionReader) {
	size, _ := reader.Size(nil)
	output := make([]byte, 1000)
	for pos := int64(0); pos < size; pos += 1000 {
		reader.ReadAt(output, pos)
	}
}

func benchmarkJoin(n int, t *testing.B) {
	t.ReportAllocs()
	for i := 0; i < t.N; i++ {
		chunker := NewTreeChunker(NewChunkerParams())
		tester := &chunkerTester{t: t}
		data := testDataReader(n)

		chunkC := make(chan *Chunk, 1000)

		key, wait, err := tester.Split(chunker, data, int64(n), chunkC, nil)
		if err != nil {
			tester.t.Fatalf(err.Error())
		}
		wait()
		chunkC = make(chan *Chunk, 1000)
		quitC := make(chan bool)
		reader := tester.Join(chunker, key, i, chunkC, quitC)
		benchReadAll(reader)
		close(chunkC)
		<-quitC
	}
}

func benchmarkSplitTreeSHA3(n int, t *testing.B) {
	t.ReportAllocs()
	for i := 0; i < t.N; i++ {
		chunker := NewTreeChunker(NewChunkerParams())
		tester := &chunkerTester{t: t}
		data := testDataReader(n)
		_, _, err := tester.Split(chunker, data, int64(n), nil, nil)
		if err != nil {
			tester.t.Fatalf(err.Error())
		}
	}
}

func benchmarkSplitTreeBMT(n int, t *testing.B) {
	t.ReportAllocs()
	for i := 0; i < t.N; i++ {
		cp := NewChunkerParams()
		cp.Hash = BMTHash
		chunker := NewTreeChunker(cp)
		tester := &chunkerTester{t: t}
		data := testDataReader(n)
		_, _, err := tester.Split(chunker, data, int64(n), nil, nil)
		if err != nil {
			tester.t.Fatalf(err.Error())
		}
	}
}

func benchmarkSplitPyramidSHA3(n int, t *testing.B) {
	t.ReportAllocs()
	for i := 0; i < t.N; i++ {
		splitter := NewPyramidChunker(NewChunkerParams())
		tester := &chunkerTester{t: t}
		data := testDataReader(n)
		_, _, err := tester.Split(splitter, data, int64(n), nil, nil)
		if err != nil {
			tester.t.Fatalf(err.Error())
		}

	}
}

func benchmarkSplitPyramidBMT(n int, t *testing.B) {
	t.ReportAllocs()
	for i := 0; i < t.N; i++ {
		cp := NewChunkerParams()
		cp.Hash = BMTHash
		splitter := NewPyramidChunker(cp)
		tester := &chunkerTester{t: t}
		data := testDataReader(n)
		_, _, err := tester.Split(splitter, data, int64(n), nil, nil)
		if err != nil {
			tester.t.Fatalf(err.Error())
		}
	}
}

func benchmarkAppendPyramid(n, m int, t *testing.B) {
	t.ReportAllocs()
	for i := 0; i < t.N; i++ {
		chunker := NewPyramidChunker(NewChunkerParams())
		tester := &chunkerTester{t: t}
		data := testDataReader(n)
		data1 := testDataReader(m)

		chunkC := make(chan *Chunk, 1000)
		key, wait, err := tester.Split(chunker, data, int64(n), chunkC, nil)
		if err != nil {
			tester.t.Fatalf(err.Error())
		}
		wait()
		chunkC = make(chan *Chunk, 1000)

		_, wait, err = tester.Append(chunker, key, data1, chunkC, nil)
		if err != nil {
			tester.t.Fatalf(err.Error())
		}
		wait()
		close(chunkC)
	}
}

func BenchmarkJoin_2(t *testing.B) { benchmarkJoin(100, t) }
func BenchmarkJoin_3(t *testing.B) { benchmarkJoin(1000, t) }
func BenchmarkJoin_4(t *testing.B) { benchmarkJoin(10000, t) }
func BenchmarkJoin_5(t *testing.B) { benchmarkJoin(100000, t) }
func BenchmarkJoin_6(t *testing.B) { benchmarkJoin(1000000, t) }
func BenchmarkJoin_7(t *testing.B) { benchmarkJoin(10000000, t) }

// func BenchmarkJoin_8(t *testing.B) { benchmarkJoin(100000000, t) }

func BenchmarkSplitTreeSHA3_2(t *testing.B)  { benchmarkSplitTreeSHA3(100, t) }
func BenchmarkSplitTreeSHA3_2h(t *testing.B) { benchmarkSplitTreeSHA3(500, t) }
func BenchmarkSplitTreeSHA3_3(t *testing.B)  { benchmarkSplitTreeSHA3(1000, t) }
func BenchmarkSplitTreeSHA3_3h(t *testing.B) { benchmarkSplitTreeSHA3(5000, t) }
func BenchmarkSplitTreeSHA3_4(t *testing.B)  { benchmarkSplitTreeSHA3(10000, t) }
func BenchmarkSplitTreeSHA3_4h(t *testing.B) { benchmarkSplitTreeSHA3(50000, t) }
func BenchmarkSplitTreeSHA3_5(t *testing.B)  { benchmarkSplitTreeSHA3(100000, t) }
func BenchmarkSplitTreeSHA3_6(t *testing.B)  { benchmarkSplitTreeSHA3(1000000, t) }
func BenchmarkSplitTreeSHA3_7(t *testing.B)  { benchmarkSplitTreeSHA3(10000000, t) }

// func BenchmarkSplitTreeSHA3_8(t *testing.B)  { benchmarkSplitTreeSHA3(100000000, t) }

func BenchmarkSplitTreeBMT_2(t *testing.B)  { benchmarkSplitTreeBMT(100, t) }
func BenchmarkSplitTreeBMT_2h(t *testing.B) { benchmarkSplitTreeBMT(500, t) }
func BenchmarkSplitTreeBMT_3(t *testing.B)  { benchmarkSplitTreeBMT(1000, t) }
func BenchmarkSplitTreeBMT_3h(t *testing.B) { benchmarkSplitTreeBMT(5000, t) }
func BenchmarkSplitTreeBMT_4(t *testing.B)  { benchmarkSplitTreeBMT(10000, t) }
func BenchmarkSplitTreeBMT_4h(t *testing.B) { benchmarkSplitTreeBMT(50000, t) }
func BenchmarkSplitTreeBMT_5(t *testing.B)  { benchmarkSplitTreeBMT(100000, t) }
func BenchmarkSplitTreeBMT_6(t *testing.B)  { benchmarkSplitTreeBMT(1000000, t) }
func BenchmarkSplitTreeBMT_7(t *testing.B)  { benchmarkSplitTreeBMT(10000000, t) }

// func BenchmarkSplitTreeBMT_8(t *testing.B)  { benchmarkSplitTreeBMT(100000000, t) }

func BenchmarkSplitPyramidSHA3_2(t *testing.B)  { benchmarkSplitPyramidSHA3(100, t) }
func BenchmarkSplitPyramidSHA3_2h(t *testing.B) { benchmarkSplitPyramidSHA3(500, t) }
func BenchmarkSplitPyramidSHA3_3(t *testing.B)  { benchmarkSplitPyramidSHA3(1000, t) }
func BenchmarkSplitPyramidSHA3_3h(t *testing.B) { benchmarkSplitPyramidSHA3(5000, t) }
func BenchmarkSplitPyramidSHA3_4(t *testing.B)  { benchmarkSplitPyramidSHA3(10000, t) }
func BenchmarkSplitPyramidSHA3_4h(t *testing.B) { benchmarkSplitPyramidSHA3(50000, t) }
func BenchmarkSplitPyramidSHA3_5(t *testing.B)  { benchmarkSplitPyramidSHA3(100000, t) }
func BenchmarkSplitPyramidSHA3_6(t *testing.B)  { benchmarkSplitPyramidSHA3(1000000, t) }
func BenchmarkSplitPyramidSHA3_7(t *testing.B)  { benchmarkSplitPyramidSHA3(10000000, t) }

// func BenchmarkSplitPyramidSHA3_8(t *testing.B)  { benchmarkSplitPyramidSHA3(100000000, t) }

func BenchmarkSplitPyramidBMT_2(t *testing.B)  { benchmarkSplitPyramidBMT(100, t) }
func BenchmarkSplitPyramidBMT_2h(t *testing.B) { benchmarkSplitPyramidBMT(500, t) }
func BenchmarkSplitPyramidBMT_3(t *testing.B)  { benchmarkSplitPyramidBMT(1000, t) }
func BenchmarkSplitPyramidBMT_3h(t *testing.B) { benchmarkSplitPyramidBMT(5000, t) }
func BenchmarkSplitPyramidBMT_4(t *testing.B)  { benchmarkSplitPyramidBMT(10000, t) }
func BenchmarkSplitPyramidBMT_4h(t *testing.B) { benchmarkSplitPyramidBMT(50000, t) }
func BenchmarkSplitPyramidBMT_5(t *testing.B)  { benchmarkSplitPyramidBMT(100000, t) }
func BenchmarkSplitPyramidBMT_6(t *testing.B)  { benchmarkSplitPyramidBMT(1000000, t) }
func BenchmarkSplitPyramidBMT_7(t *testing.B)  { benchmarkSplitPyramidBMT(10000000, t) }

// func BenchmarkSplitPyramidBMT_8(t *testing.B)  { benchmarkSplitPyramidBMT(100000000, t) }

func BenchmarkAppendPyramid_2(t *testing.B)  { benchmarkAppendPyramid(100, 1000, t) }
func BenchmarkAppendPyramid_2h(t *testing.B) { benchmarkAppendPyramid(500, 1000, t) }
func BenchmarkAppendPyramid_3(t *testing.B)  { benchmarkAppendPyramid(1000, 1000, t) }
func BenchmarkAppendPyramid_4(t *testing.B)  { benchmarkAppendPyramid(10000, 1000, t) }
func BenchmarkAppendPyramid_4h(t *testing.B) { benchmarkAppendPyramid(50000, 1000, t) }
func BenchmarkAppendPyramid_5(t *testing.B)  { benchmarkAppendPyramid(1000000, 1000, t) }
func BenchmarkAppendPyramid_6(t *testing.B)  { benchmarkAppendPyramid(1000000, 1000, t) }
func BenchmarkAppendPyramid_7(t *testing.B)  { benchmarkAppendPyramid(10000000, 1000, t) }

// func BenchmarkAppendPyramid_8(t *testing.B)  { benchmarkAppendPyramid(100000000, 1000, t) }

// go test -timeout 20m -cpu 4 -bench=./swarm/storage -run no
// If you dont add the timeout argument above .. the benchmark will timeout and dump<|MERGE_RESOLUTION|>--- conflicted
+++ resolved
@@ -110,14 +110,10 @@
 							// getting data
 							chunk.SData = stored.SData
 							chunk.Size = int64(binary.LittleEndian.Uint64(chunk.SData[0:8]))
-<<<<<<< HEAD
 							close(chunk.dbStored)
-							close(chunk.C)
-=======
 							if chunk.C != nil {
 								close(chunk.C)
 							}
->>>>>>> 8e477b03
 						}
 					}
 				}
