// Copyright 2015 The go-ethereum Authors
// This file is part of the go-ethereum library.
//
// The go-ethereum library is free software: you can redistribute it and/or modify
// it under the terms of the GNU Lesser General Public License as published by
// the Free Software Foundation, either version 3 of the License, or
// (at your option) any later version.
//
// The go-ethereum library is distributed in the hope that it will be useful,
// but WITHOUT ANY WARRANTY; without even the implied warranty of
// MERCHANTABILITY or FITNESS FOR A PARTICULAR PURPOSE. See the
// GNU Lesser General Public License for more details.
//
// You should have received a copy of the GNU Lesser General Public License
// along with the go-ethereum library. If not, see <http://www.gnu.org/licenses/>.

package common

import (
	"fmt"
	"math/big"
	"math/rand"
	"reflect"
)

const (
	HashLength    = 32
	AddressLength = 20
)

type (
	Hash    [HashLength]byte
	Address [AddressLength]byte
)

func BytesToHash(b []byte) Hash {
	var h Hash
	h.SetBytes(b)
	return h
}
func StringToHash(s string) Hash { return BytesToHash([]byte(s)) }
func BigToHash(b *big.Int) Hash  { return BytesToHash(b.Bytes()) }
func HexToHash(s string) Hash    { return BytesToHash(FromHex(s)) }

// Don't use the default 'String' method in case we want to overwrite

// Get the string representation of the underlying hash
func (h Hash) Str() string   { return string(h[:]) }
func (h Hash) Bytes() []byte { return h[:] }
func (h Hash) Big() *big.Int { return Bytes2Big(h[:]) }
func (h Hash) Hex() string   { return "0x" + Bytes2Hex(h[:]) }

// Sets the hash to the value of b. If b is larger than len(h) it will panic
func (h *Hash) SetBytes(b []byte) {
	if len(b) > len(h) {
		b = b[len(b)-HashLength:]
	}

	copy(h[HashLength-len(b):], b)
}

// Set string `s` to h. If s is larger than len(h) it will panic
func (h *Hash) SetString(s string) { h.SetBytes([]byte(s)) }

// Sets h to other
func (h *Hash) Set(other Hash) {
	for i, v := range other {
		h[i] = v
	}
}

// Generate implements testing/quick.Generator.
func (h Hash) Generate(rand *rand.Rand, size int) reflect.Value {
	m := rand.Intn(len(h))
	for i := len(h) - 1; i > m; i-- {
		h[i] = byte(rand.Uint32())
	}
	return reflect.ValueOf(h)
}

func EmptyHash(h Hash) bool {
	return h == Hash{}
}

/////////// Address
func BytesToAddress(b []byte) Address {
	var a Address
	a.SetBytes(b)
	return a
}
func StringToAddress(s string) Address { return BytesToAddress([]byte(s)) }
func BigToAddress(b *big.Int) Address  { return BytesToAddress(b.Bytes()) }
func HexToAddress(s string) Address    { return BytesToAddress(FromHex(s)) }

// IsHexAddress verifies whether a string can represent a valid hex-encoded
// Ethereum address or not.
func IsHexAddress(s string) bool {
<<<<<<< HEAD
	if s, ok := NormaliseHex(s); ok {
		return len(s) == 2*AddressLength
=======
	if len(s) == 2+2*AddressLength && IsHex(s) {
		return true
	}
	if len(s) == 2*AddressLength && IsHex("0x"+s) {
		return true
>>>>>>> 3eebeae3
	}
	return false
}

// Get the string representation of the underlying address
func (a Address) Str() string   { return string(a[:]) }
func (a Address) Bytes() []byte { return a[:] }
func (a Address) Big() *big.Int { return Bytes2Big(a[:]) }
func (a Address) Hash() Hash    { return BytesToHash(a[:]) }
func (a Address) Hex() string   { return "0x" + Bytes2Hex(a[:]) }

// Sets the address to the value of b. If b is larger than len(a) it will panic
func (a *Address) SetBytes(b []byte) {
	if len(b) > len(a) {
		b = b[len(b)-AddressLength:]
	}
	copy(a[AddressLength-len(b):], b)
}

// Set string `s` to a. If s is larger than len(a) it will panic
func (a *Address) SetString(s string) { a.SetBytes([]byte(s)) }

// Sets a to other
func (a *Address) Set(other Address) {
	for i, v := range other {
		a[i] = v
	}
}

// PP Pretty Prints a byte slice in the following format:
// 	hex(value[:4])...(hex[len(value)-4:])
func PP(value []byte) string {
	if len(value) <= 8 {
		return Bytes2Hex(value)
	}

	return fmt.Sprintf("%x...%x", value[:4], value[len(value)-4])
}<|MERGE_RESOLUTION|>--- conflicted
+++ resolved
@@ -95,16 +95,11 @@
 // IsHexAddress verifies whether a string can represent a valid hex-encoded
 // Ethereum address or not.
 func IsHexAddress(s string) bool {
-<<<<<<< HEAD
-	if s, ok := NormaliseHex(s); ok {
-		return len(s) == 2*AddressLength
-=======
 	if len(s) == 2+2*AddressLength && IsHex(s) {
 		return true
 	}
 	if len(s) == 2*AddressLength && IsHex("0x"+s) {
 		return true
->>>>>>> 3eebeae3
 	}
 	return false
 }
